"""Classes and methods related to thermodynamics and energy."""
from __future__ import annotations

import logging
from dataclasses import dataclass
from itertools import groupby
from pathlib import Path
from typing import Dict, Iterable, List, Optional

import matplotlib.cm as cm
import numpy as np
from matplotlib import pyplot as plt
from matplotlib.lines import Line2D
from monty.json import MSONable
from numpy.typing import ArrayLike, NDArray
from pymatgen.analysis.chempot_diagram import ChemicalPotentialDiagram
from pymatgen.analysis.phase_diagram import PhaseDiagram
from pymatgen.core import Composition
from pymatgen.entries.computed_entries import ComputedEntry, ComputedStructureEntry
from pymatgen.io.vasp import Locpot, Vasprun
from scipy.spatial import ConvexHull

from pymatgen.analysis.defects.core import Defect
from pymatgen.analysis.defects.corrections import get_freysoldt_correction
from pymatgen.analysis.defects.finder import DefectSiteFinder
from pymatgen.analysis.defects.utils import get_zfile

__author__ = "Jimmy-Xuan Shen, Danny Broberg, Shyam Dwaraknath"
__copyright__ = "Copyright 2022, The Materials Project"
__maintainer__ = "Jimmy-Xuan Shen"
__email__ = "jmmshn@gmail.com"

_logger = logging.getLogger(__name__)


@dataclass
class DefectEntry(MSONable):
    """Data for completed defect supercell calculation.

    Attributes:
        defect:
            The defect object used to generate the supercell.
        charge_state:
            The charge state of the defect.
        sc_entry:
            The ComputedStructureEntry for the supercell.
        sc_defect_frac_coords:
            The fractional coordinates of the defect in the supercell.
            If None, structures attributes of the locpot file will be used to
            automatically determine the defect location.
        corrections:
            A dictionary of corrections to the energy.
        correction_summaries:
            A dictionary that acts as a generic container for storing information
            about how the corrections were calculated.  These should are only used
            for debugging and plotting purposes.
    """

    defect: Defect
    charge_state: int
    sc_entry: ComputedStructureEntry
    sc_defect_frac_coords: Optional[ArrayLike] = None
    corrections: Optional[Dict[str, float]] = None
    corrections_summaries: Optional[Dict[str, Dict]] = None

    def __post_init__(self):
        """Post-initialization."""
        self.charge_state = int(self.charge_state)
        self.corrections: dict = {} if self.corrections is None else self.corrections
        self.corrections_summaries: dict = (
            {} if self.corrections_summaries is None else self.corrections_summaries
        )

    def get_freysoldt_correction(
        self,
        defect_locpot: Locpot,
        bulk_locpot: Locpot,
        dielectric: float | NDArray,
        **kwargs,
    ):
        """Calculate the Freysoldt correction.

        Updates the corrections dictionary with the Freysoldt correction
        and returns the planar averaged potential data for plotting.

        Args:
            defect_locpot:
                The Locpot object for the defect supercell.
            bulk_locpot:
                The Locpot object for the bulk supercell.
            dielectric:
                The dielectric tensor or constant for the bulk material.
            kwargs:
                Additional keyword arguments for the get_correction method.

        Returns:
            dict:
                The plotting data to analyze the planar averaged electrostatic potential
                in the three periodic lattice directions.


        """
        if self.sc_defect_frac_coords is None:
            finder = DefectSiteFinder()
            defect_fpos = finder.get_defect_fpos(
                defect_structure=defect_locpot.structure,
                base_structure=bulk_locpot.structure,
            )
        else:
            defect_fpos = self.sc_defect_frac_coords

        frey_corr, plot_data = get_freysoldt_correction(
            q=self.charge_state,
            dielectric=dielectric,
            defect_locpot=defect_locpot,
            bulk_locpot=bulk_locpot,
            defect_frac_coords=defect_fpos,
            **kwargs,
        )
        self.corrections.update(frey_corr)  # type: ignore
        self.corrections_summaries["freysoldt_corrections"] = plot_data.copy()
        return plot_data

    @property
    def corrected_energy(self):
        """The energy of the defect entry with all corrections applied."""
        return self.sc_entry.energy + sum(self.corrections.values())


@dataclass
class FormationEnergyDiagram(MSONable):
    """Formation energy.

    Attributes:
        bulk_entry:
            The bulk computed entry to get the total energy of the bulk supercell.
        defect_entries:
            The list of defect entries for the different charge states.
            The finite-size correction should already be applied to these.
        pd_entries:
            The list of entries used to construct the phase diagram and chemical
            potential diagram. They will be used to determine the stability region
            of the bulk crystal.  The entries are used instead of the ``PhaseDiagram``
            object to make serializing the object easier.
        vbm:
            The VBM of the bulk crystal.
        band_gap:
            The band gap of the bulk crystal.
        inc_inf_values:
            If False these boundary points at infinity are ignored when we look at the
            chemical potential limits.
            The stability region is sometimes unbounded, example:
            Mn_Ga in GaN, the chemical potential of Mn is does not affect
            the stability of GaN so it can go to ``-inf``.
            A artificial value is needed to help the half-space intersection algorithm.
            This can be justified since these tend to be the substitutional elements
            which should not have very negative chemical potential.

    """

    bulk_entry: ComputedStructureEntry
    defect_entries: List[DefectEntry]
    pd_entries: list[ComputedEntry]
    vbm: float
    band_gap: Optional[float] = None
    inc_inf_values: bool = False

    def __post_init__(self):
        """Post-initialization.

        - Reconstruct the phase diagram with the bulk entry
        - Make sure that the bulk entry is stable
        - create the chemical potential diagram using only the formation energies
        """
        pd_ = PhaseDiagram(self.pd_entries)
        entries = pd_.stable_entries | {self.bulk_entry}
        pd_ = PhaseDiagram(entries)
        self.phase_diagram = ensure_stable_bulk(pd_, self.bulk_entry)

        entries = []
        for entry in self.phase_diagram.stable_entries:
            d_ = entry.as_dict()
            d_["energy"] = self.phase_diagram.get_form_energy(entry) - entry.correction
            entries.append(ComputedEntry.from_dict(d_))

        self.chempot_diagram = ChemicalPotentialDiagram(entries)
        chempot_limits = self.chempot_diagram.domains[
            self.bulk_entry.composition.reduced_formula
        ].dot(1 / self.bulk_entry.composition.reduced_composition.num_atoms)

        if self.inc_inf_values:
            self._chempot_limits_arr = chempot_limits
        else:
            boundary_value = self.chempot_diagram.default_min_limit
            self._chempot_limits_arr = chempot_limits[
                ~np.any(chempot_limits == boundary_value, axis=1)
            ]

        self.dft_energies = {
            el: self.phase_diagram.get_hull_energy_per_atom(Composition(str(el)))
            for el in self.phase_diagram.elements
        }

    @classmethod
    def with_atomic_entries(
        cls,
        bulk_entry: ComputedEntry,
        defect_entries: list[DefectEntry],
        atomic_entries: list[ComputedEntry],
        phase_diagram: PhaseDiagram,
        vbm: float,
        **kwargs,
    ):
        """Create a FormationEnergyDiagram object using an existing phase diagram.

        Since the Formation energy usually looks like:

        E[Defect] - (E[Bulk] + ∑ E[Atom_i] + ∑ Chempot[Atom_i])

        The most convenient, and likely most accurate way to obtain the chemical potentials
        is to calculate the defect supercells and the atomic phases with the same level of theory.
        As long as the atomic phase energies are computed using the same settings as
        the defect supercell calculations, the method used to determine the enthalpy of
        formation of the different competing phases is not important.
        Then use the an exerimentally corrected ``PhaseDiagram`` object (like the ones you can
        obtain from the Materials Project) to calculate the enthalpy of formation.

        Args:
            bulk_entry:
                The bulk computed entry to get the total energy of the bulk supercell.
            defect_entries:
                The list of defect entries for the different charge states.
                The finite-size correction should already be applied to these.
            atomic_entries:
                The list of entries used to construct the phase diagram and chemical
                potential diagram. They will be used to determine the stability region
                of the bulk crystal.
            phase_diagram:
                A separately computed phase diagram.
            vbm:
                The VBM of the bulk crystal.
            band_gap:
                The band gap of the bulk crystal.
            inc_inf_values:
                If False these boundary points at infinity are ignored when we look at
                the chemical potential limits.
            **kwargs:
                Additional keyword arguments for the FormationEnergyDiagram class.

        Returns:
            FormationEnergyDiagram:
                The FormationEnergyDiagram object.
        """
        adjusted_entries = _get_adjusted_pd_entries(
            phase_diagram=phase_diagram, atomic_entries=atomic_entries
        )

        return cls(
            bulk_entry=bulk_entry,
            defect_entries=defect_entries,
            pd_entries=adjusted_entries,
            vbm=vbm,
            **kwargs,
        )

    @classmethod
    def with_directories(
        cls,
        directory_map: Dict[str, str],
        defect: Defect,
        pd_entries: list[ComputedEntry],
        dielectric: float | NDArray,
        vbm: float | None = None,
        **kwargs,
    ):
        """Create a FormationEnergyDiagram from VASP directories.

        Args:
            directory_map: A dictionary mapping the defect name to the directory containing the
                VASP calculation.
            defect: The defect used to create the defect entries.
            pd_entries: The list of entries used to construct the phase diagram and chemical
                potential diagram. They will be used to determine the stability region
                of the bulk crystal.
            dielectric: The dielectric constant of the bulk crystal.
            vbm: The VBM of the bulk crystal.
            **kwargs: Additional keyword arguments for the constructor.
        """

        def _read_dir(directory):
            vr = Vasprun(get_zfile(Path(directory), "vasprun.xml"))
            ent = vr.get_computed_entry()
            locpot = Locpot.from_file(get_zfile(directory, "LOCPOT"))
            return ent, locpot

        if "bulk" not in directory_map:
            raise ValueError("The bulk directory must be provided.")
        bulk_entry, bulk_locpot = _read_dir(directory_map["bulk"])

        def_entries = []
        for qq, q_dir in directory_map.items():
            if qq == "bulk":
                continue
            q_entry, q_locpot = _read_dir(q_dir)
            q_d_entry = DefectEntry(
                defect=defect,
                charge_state=int(qq),
                sc_entry=q_entry,
            )

            q_d_entry.get_freysoldt_correction(
                defect_locpot=q_locpot, bulk_locpot=bulk_locpot, dielectric=dielectric
            )
            def_entries.append(q_d_entry)

        if vbm is None:
            vr = Vasprun(get_zfile(Path(directory_map["bulk"]), "vasprun.xml"))
            vbm = vr.get_band_structure().get_vbm()["energy"]

        return cls(
            bulk_entry=bulk_entry,
            defect_entries=def_entries,
            pd_entries=pd_entries,
            vbm=vbm,
            **kwargs,
        )

    def _parse_chempots(self, chempots: dict) -> dict:
        """Parse the chemical potentials.

        Make sure that the chemical potential is represented as a dictionary.
            { Element: float }

        Args:
            chempots:
                A dictionary or list of chemical potentials.
                If a list, use the element order from self.chempot_diagram.elements.

        Returns:
            dict:
                A dictionary of chemical potentials.
        """
        if not isinstance(chempots, dict):
            chempots = {
                el: chempots[i] for i, el in enumerate(self.chempot_diagram.elements)
            }
        return chempots

    def _vbm_formation_energy(self, defect_entry: DefectEntry, chempots: dict) -> float:
        """Compute the formation energy at the VBM.

        Compute the formation energy at the VBM (essentially the y-intercept)
        for a given defect entry and set of chemical potentials.

        Args:
            defect_entry:
                The defect entry for which the formation energy is computed.
            chem_pots:
                A dictionary of chemical potentials for each element.

        Returns:
            float:
                The formation energy at the VBM.
        """
        chempots = self._parse_chempots(chempots)
        en_change = sum(
            [
                (self.dft_energies[el] + chempots[el]) * fac
                for el, fac in defect_entry.defect.element_changes.items()
            ]
        )
        formation_en = (
            defect_entry.corrected_energy
            - (self.bulk_entry.energy + en_change)
            + self.vbm * defect_entry.charge_state
        )
        return formation_en

    @property
    def chempot_limits(self):
        """Return the chemical potential limits in dictionary format."""
        res = []
        for vertex in self._chempot_limits_arr:
            res.append(dict(zip(self.chempot_diagram.elements, vertex)))
        return res

<<<<<<< HEAD
    def _get_lines(self, defect_entries, chempots: Dict) -> list[tuple[float, float]]:
=======
    def _get_lines(
        self, defect_entries, chempots: Dict
    ) -> Iterable[tuple[float, float]]:
>>>>>>> 2f9a0c1b
        """Get the lines for the formation energy diagram.

        Args:
            chempot_dict:
                A dictionary of the chemical potentials (referenced to the elements)
                representations a vertex of the stability region of the chemical
                potential diagram.

        Returns:
            list[tuple[float, float]]:
                List of the slope and intercept of the lines for the formation
                energy diagram.
        """
        chempots = self._parse_chempots(chempots)
        lines = []
        for def_ent in defect_entries:
            b = self._vbm_formation_energy(def_ent, chempots)
            m = float(def_ent.charge_state)
            lines.append((m, b))
        return lines

    def get_transitions(
        self, chempots: dict, x_min: float = 0, x_max: float = 10
    ) -> Dict[str, list[tuple[float, float]]]:
        """Get the transition levels for the formation energy diagram.

        Get all of the kinks in the formation energy diagram.
        The points at the VBM and CBM are given by the first and last
        point respectively.

        Args:
            chempot_dict:
                A dictionary of the chemical potentials (referenced to the elements)
                representations a vertex of the stability region of the chemical
                potential diagram.

        Returns:
            Transition levels and the formation energy at each transition level.
            Organized as a dictionary keyed by defect __repr__
            The first and last points are the intercepts with the
            VBM and CBM respectively.
        """
        chempots = self._parse_chempots(chempots)
        if x_max is None:
            x_max = self.band_gap

        transitions = {}
        sents = sorted(self.defect_entries, key=lambda x: x.defect.__repr__())
        for k, group in groupby(sents, key=lambda x: x.defect.__repr__()):
            lines = self._get_lines(group, chempots)
            lines = get_lower_envelope(lines)
            transitions[k] = get_transitions(lines, x_min, x_max)

        return transitions

    def _get_formation_energy(self, fermi_level: float, chempot_dict: dict):
        """Get the formation energy at a given Fermi level.

        Linearly interpolate between the transition levels.

        Args:
            fermi_level:
                The Fermi level at which the formation energy is computed.

        Returns:
            The formation energy at the given Fermi level.
        """
        transitions = np.array(
            self.get_transitions(chempot_dict, x_min=-100, x_max=100)
        )
        # linearly interpolate between the set of points
        return np.interp(fermi_level, transitions[:, 0], transitions[:, 1])

    def plot(
        self,
        chempots: Dict,
        xlim: ArrayLike | None = None,
        ylim: ArrayLike | None = None,
        only_lower_envelope: bool = True,
        show: bool = True,
        save: bool | str = False,
    ):
        """Plot the formation energy diagram.

        Args:
            chempots: Chemical potentials at which to plot the formation energy lines
                Should be bounded by the chempot_limits property
            xlim: Limits (low, high) to use for the x-axis. Default is to use 0eV for the
                VBM up to the band gap, plus a buffer of 0.2eV on each side
            ylim: Limits (low, high) to use for y-axis. Default is to use the minimum and
                maximum formation energy value of all defects, plus a buffer of 0.1eV
            only_lower_envelope: Whether to only plot the lower envolope (concave hull). If
                False, then the lower envolope will be highlighted, but all lines will be
                plotted.
            show: Whether to show the plot.
            save: Whether to save the plot. A string can be provided to save to a specific
                file. If True, will be saved to current working directory under the name,
                formation_energy_diagram.png
        Returns:
            (Figure, Axis) from matplotlib.pyplot module
        """
        if not xlim and not self.band_gap:
            raise ValueError("Must specify xlim or set band_gap attribute")

        fig, axs = plt.subplots()
        chempots = self._parse_chempots(chempots)
        xmin = xlim[0] if xlim else -0.2
        xmax = xlim[1] if xlim else self.band_gap + 0.2
        ymin, ymax = 10, 0
        legends_txt = []
        artists = []
        fontwidth = 12
        ax_fontsize = 1.3
        lg_fontsize = 10

        sents = sorted(self.defect_entries, key=lambda x: x.defect.__repr__())
        dat = []
        for _, group in groupby(sents, key=lambda x: x.defect.__repr__()):
            dat.append(list(group))

        if len(dat) <= 8:
            colors = iter(cm.Dark2(np.linspace(0, 1, len(dat))))
        else:
            colors = iter(cm.gist_rainbow(np.linspace(0, 1, len(dat))))

        for dfcts in dat:
            color = next(colors)
            lines = self._get_lines(dfcts, chempots)
            lowerlines = get_lower_envelope(lines)
            trans = get_transitions(lowerlines, xmin, xmax)

            # plot lines
            if not only_lower_envelope:
                for ln in lines:
                    x = np.linspace(xmin, xmax)
                    y = ln[0] * x + ln[1]
                    axs.plot(x, y, color=color, alpha=0.5)

            # plot connecting lines
            for i, (_x, _y) in enumerate(trans[:-1]):
                x = np.linspace(_x, trans[i + 1][0])
                y = ((trans[i + 1][1] - _y) / (trans[i + 1][0] - _x)) * (x - _x) + _y
                axs.plot(x, y, color=color, lw=4, alpha=0.8)

            # Plot transitions
            for x, y in trans:
                ymax = max((ymax, y))
                ymin = min((ymin, y))
                axs.plot(x, y, marker="*", color=color, markersize=16)

            # get latex-like legend titles
            dfct = dfcts[0].defect
            flds = dfct.name.split("_")
            legends_txt.append(f"${flds[0]}_{{{flds[1]}}}$")
            artists.append(Line2D([0], [0], color=color, lw=4))

        axs.set_xlim(xmin, xmax)
        axs.set_ylim(ylim[0] if ylim else ymin - 0.1, ylim[1] if ylim else ymax + 0.1)
        axs.set_xlabel("Fermi energy (eV)", size=ax_fontsize * fontwidth)
        axs.set_ylabel("Defect Formation\nEnergy (eV)", size=ax_fontsize * fontwidth)
        axs.minorticks_on()
        axs.tick_params(
            which="major",
            length=8,
            width=2,
            direction="in",
            top=True,
            right=True,
            labelsize=fontwidth * ax_fontsize,
        )
        axs.tick_params(
            which="minor",
            length=2,
            width=2,
            direction="in",
            top=True,
            right=True,
            labelsize=fontwidth * ax_fontsize,
        )
        for _ax in axs.spines.values():
            _ax.set_linewidth(1.5)

        axs.axvline(0, ls="--", color="k", lw=2, alpha=0.2)
        if self.band_gap:
            axs.axvline(self.band_gap, ls="--", color="k", lw=2, alpha=0.2)

        plt.legend(
            artists,
            legends_txt,
            fontsize=lg_fontsize * ax_fontsize,
            ncol=3,
            loc="lower center",
        )

        if save:
            save = save if isinstance(save, str) else "formation_energy_diagram.png"
            plt.savefig(save)
        if not show:
            plt.close()

        plt.show()

        return fig, axs


def ensure_stable_bulk(
    pd: PhaseDiagram, entry: ComputedEntry, use_pd_energy: bool = True
) -> PhaseDiagram:
    """Added entry to phase diagram and ensure that it is stable.

    Create a fake entry in the phase diagram with the same id as the supplied ``entry``
    but with energy just below the convex hull and return the updated phase diagram.

    Note: This is done regardless of whether the entry is stable or not,
    so we are effectively only using the energy from the phase diagram and ignoring
    the energy of supplied entry.

    Args:
        pd:
            Phase diagram.
        entry:
            entry to be added

    Returns:
        PhaseDiagram:
            Modified Phase diagram.
    """
    SMALL_NUM = 1e-8
    e_above_hull = pd.get_e_above_hull(entry)
    stable_entry = ComputedEntry(
        entry.composition, entry.energy - e_above_hull - SMALL_NUM
    )
    pd = PhaseDiagram([stable_entry] + pd.all_entries)
    return pd


def get_transitions(
    lines: list[tuple[float, float]], x_min: float, x_max: float
) -> list[tuple[float, float]]:
    """Get the "transition" points in a list of lines.

    Given a list of lines represented as (m, b) pairs sorted in order of decreasing m.
    A "transition" point is a point where adjacent lines in the list intersect.
    i.e. intersection points (x_i, y_i) where line i intersects line i+1

    Args:
        lines: (m, b) format for each line
        x_min: minimum x value
        x_max: maximum x value

    Returns:
        List[List[float]]:
            List of intersection points, including the boundary points at
            x_min and x_max.
    """
    # make sure the lines are sorted by decreasing slope
    lines = sorted(lines, key=lambda x: x[0], reverse=True)
    transitions = [(x_min, lines[0][0] * x_min + lines[0][1])]
    for i, (m1, b1) in enumerate(lines[:-1]):
        m2, b2 = lines[i + 1]
        if m1 == m2:
            raise ValueError(
                "The slopes (charge states) of the set of lines should be distinct."
            )  # pragma: no cover
        nx, ny = ((b2 - b1) / (m1 - m2), (m1 * b2 - m2 * b1) / (m1 - m2))
        if nx < x_min:
            transitions = [(x_min, m2 * x_min + b2)]
        elif nx > x_max:
            transitions.append((x_max, m1 * x_max + b1))
            break
        else:
            transitions.append((nx, ny))
    else:
        transitions.append((x_max, lines[-1][0] * x_max + lines[-1][1]))
    return transitions


def get_lower_envelope(lines):
    """Get the lower envelope of the formation energy.

    Based on the fact that the lower envelope of the lines is
    given by the upper convex hull of the points (m, -b) as shown in:
    https://www.cs.umd.edu/class/spring2020/cmsc754/Lects/lect06-duality.pdf
    Note: The lines are returned with decreasing slope.

    Args:
        lines: (m, b) format for each line

    Returns:
        List[List[float]]:
            List lines that make up the lower envelope.
    """
    if len(lines) < 1:
        raise ValueError("Need at least one line to get lower envelope.")
    elif len(lines) == 1:
        return lines
    elif len(lines) == 2:
        return sorted(lines)

    dual_points = [(m, -b) for m, b in lines]
    upper_hull = get_upper_hull(dual_points)
    lower_envelope = [(m, -b) for m, b in upper_hull]
    return lower_envelope


def get_upper_hull(points: ArrayLike) -> List[ArrayLike]:
    """Get the upper hull of a set of points in 2D.

    Args:
        points:
            List of points in 2D.

    Returns:
        List[(float, float)]:
            Vertices in the upper hull given from right to left.

    """
    hull = ConvexHull(points)
    vertices = hull.vertices

    # the vertices are returned in counter-clockwise order
    # so we just need to loop over the ring and get the portion
    # between the rightmost and leftmost points
    right_most_idx = max(vertices, key=lambda x: points[x][0])
    left_most_idx = min(vertices, key=lambda x: points[x][0])
    seen_right_most = False
    upper_hull = []

    # loop over the vertices twice
    for i in vertices.tolist() + vertices.tolist():
        if i == right_most_idx:
            seen_right_most = True
        if seen_right_most:
            xi, yi = points[i]
            upper_hull.append((xi, yi))
        if seen_right_most and i == left_most_idx:
            break
    return upper_hull


def _get_adjusted_pd_entries(phase_diagram, atomic_entries) -> list[ComputedEntry]:
    """Get the adjusted entries for the phase diagram.

    Combine the terminal energies from ``atomic_entries`` with the enthalpies of formation
    for the provided ``phase_diagram``.  To create the entries for a new phase diagram.

    Args:
        phase_diagram: Phase diagram where the enthalpies of formation are taken from.
        atomic_entries: Entries for the terminal energies.

    Returns:
        List[ComputedEntry]: Entries for the new phase diagram.
    """

    def get_interp_en(entry: ComputedEntry):
        """Get the interpolated energy of an entry."""
        e_dict = dict()
        for e in atomic_entries:
            if len(e.composition.elements) != 1:
                raise ValueError(
                    "Only single-element entries should be provided."
                )  # pragma: no cover
            e_dict[e.composition.elements[0]] = e.energy_per_atom

        return sum(
            entry.composition[el] * e_dict[el] for el in entry.composition.elements
        )

    adjusted_entries = []

    for entry in phase_diagram.stable_entries:
        d_ = dict(
            energy=get_interp_en(entry)
            + phase_diagram.get_form_energy(entry)
            - entry.correction,
            composition=entry.composition,
            entry_id=entry.entry_id,
            correction=entry.correction,
        )
        adjusted_entries.append(ComputedEntry.from_dict(d_))

    return adjusted_entries<|MERGE_RESOLUTION|>--- conflicted
+++ resolved
@@ -384,13 +384,9 @@
             res.append(dict(zip(self.chempot_diagram.elements, vertex)))
         return res
 
-<<<<<<< HEAD
-    def _get_lines(self, defect_entries, chempots: Dict) -> list[tuple[float, float]]:
-=======
     def _get_lines(
         self, defect_entries, chempots: Dict
     ) -> Iterable[tuple[float, float]]:
->>>>>>> 2f9a0c1b
         """Get the lines for the formation energy diagram.
 
         Args:
