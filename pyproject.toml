--- conflicted
+++ resolved
@@ -15,15 +15,11 @@
   "Topic :: Other/Nonlisted Topic",
   "Topic :: Scientific/Engineering",
 ]
-<<<<<<< HEAD
 dependencies = [
   'pymatgen@git+https://github.com/jmmshn/pymatgen@get_elphon',
   "dscribe>=1.2.1",
   "scikit-image>=0.19.3",
 ]
-=======
-dependencies = ["pymatgen>=2022.7.19", "dscribe>=1.2.1", "scikit-image>=0.19.3"]
->>>>>>> 5c4c5664
 description = "Pymatgen extension for defects analysis"
 dynamic = ["version"]
 keywords = ["high-throughput", "automated", "dft", "defects"]
@@ -45,15 +41,11 @@
   "nbmake==1.3.3",
 ]
 
-<<<<<<< HEAD
 strict = [
   'pymatgen@git+https://github.com/jmmshn/pymatgen@get_elphon',
   "dscribe==1.2.1",
   "scikit-image==0.19.3",
 ]
-=======
-strict = ["pymatgen==2022.7.19", "dscribe==1.2.1", "scikit-image==0.19.3"]
->>>>>>> 5c4c5664
 
 tests = ["pytest==7.1.2", "pytest-cov==3.0.0"]
 
@@ -104,11 +96,6 @@
 skip_covered = true
 
 [tool.pydocstyle]
-<<<<<<< HEAD
-convention="google"
-match="^((?!(test|docs)).)*$"
-add-ignore="D107,"
-=======
 convention = 'google'
 match = '^pymatgen/(?!_).*\.py'
 inherit = false
@@ -119,5 +106,4 @@
 remove-unused-variables = true
 remove-all-unused-imports = true
 expand-star-imports = true
-ignore-init-module-imports = true
->>>>>>> 5c4c5664
+ignore-init-module-imports = true