[build-system]
build-backend = "setuptools.build_meta"
requires = ["setuptools >= 42", "versioningit ~= 1.0", "wheel"]

[project]
authors = [{ name = "Jimmy-Xuan Shen", email = "jmmshn@gmail.com" }]
classifiers = [
  "Programming Language :: Python :: 3",
  "Programming Language :: Python :: 3.8",
  "Programming Language :: Python :: 3.9",
  "Programming Language :: Python :: 3.10",
  "Development Status :: 5 - Production/Stable",
  "Intended Audience :: Science/Research",
  "Operating System :: OS Independent",
  "Topic :: Other/Nonlisted Topic",
  "Topic :: Scientific/Engineering",
]
<<<<<<< HEAD
dependencies = [
  'pymatgen@git+https://github.com/jmmshn/pymatgen@get_elphon',
  "dscribe>=1.2.1",
  "scikit-image>=0.19.3",
]
=======
dependencies = ["pymatgen>=2022.7.19", "scikit-image>=0.19.3"]
>>>>>>> c11cfc6a
description = "Pymatgen extension for defects analysis"
dynamic = ["version"]
keywords = ["high-throughput", "automated", "dft", "defects"]
license = { text = "modified BSD" }
name = "pymatgen-analysis-defects"
readme = "README.rst"
requires-python = '>="3.8"'

[project.optional-dependencies]
finder = ["dscribe>=1.2.1"]
dev = ["pre-commit>=2.12.1"]
docs = [
  "sphinx==5.0.2",
  "furo==2022.6.21",
  "m2r2==0.3.2",
  "ipython==8.4.0",
  "nbsphinx==0.8.9",
  "nbsphinx-link==1.3.0",
  "sphinx-autodoc-typehints==1.18.3",
  "nbmake==1.3.3",
]

strict = [
  'pymatgen@git+https://github.com/jmmshn/pymatgen@get_elphon',
  "dscribe==1.2.1",
  "scikit-image==0.19.3",
]

tests = ["pytest==7.1.2", "pytest-cov==3.0.0"]

[tool.setuptools.dynamic]
readme = { file = ["README.rst"] }

[project.urls]
documentation = "https://materialsproject.github.io/pymatgen-analysis-defects/"
homepage = "https://materialsproject.github.io/pymatgen-analysis-defects/"
repository = "https://github.com/hackingmaterials/pymatgen-analysis-defects"

[tool.setuptools.packages.find]
exclude = ["tests"]
where = ["./"]

[tool.versioningit.vcs]
default-tag = "0.0.1"
method = "git"

[tool.isort]
profile = "black"

[tool.black]
line-length = 88

[tool.flake8]
extend-ignore = "E203, W503, E501, F401, RST21"
max-line-length = 120
max-doc-length = 120
min-python-version = "3.8.0"
rst-roles = "class, func, ref, obj"
select = "C, E, F, W, B, B950"

[tool.mypy]
ignore_missing_imports = true
no_strict_optional = true

[tool.coverage.run]
branch = true
include = ["pymatgen/*"]
parallel = true

[tool.coverage.paths]
source = ["pymatgen/"]

[tool.coverage.report]
show_missing = true
skip_covered = true

[tool.pydocstyle]
convention = 'google'
match = '^pymatgen/(?!_).*\.py'
inherit = false
add-ignore = "D107, "

[tool.autoflake]
in-place = true
remove-unused-variables = true
remove-all-unused-imports = true
expand-star-imports = true
ignore-init-module-imports = true<|MERGE_RESOLUTION|>--- conflicted
+++ resolved
@@ -15,15 +15,7 @@
   "Topic :: Other/Nonlisted Topic",
   "Topic :: Scientific/Engineering",
 ]
-<<<<<<< HEAD
-dependencies = [
-  'pymatgen@git+https://github.com/jmmshn/pymatgen@get_elphon',
-  "dscribe>=1.2.1",
-  "scikit-image>=0.19.3",
-]
-=======
 dependencies = ["pymatgen>=2022.7.19", "scikit-image>=0.19.3"]
->>>>>>> c11cfc6a
 description = "Pymatgen extension for defects analysis"
 dynamic = ["version"]
 keywords = ["high-throughput", "automated", "dft", "defects"]
