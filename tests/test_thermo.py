import numpy as np
import pytest
from pymatgen.analysis.phase_diagram import PhaseDiagram
from pymatgen.core import PeriodicSite

from pymatgen.analysis.defects.core import Interstitial
from pymatgen.analysis.defects.corrections.freysoldt import plot_plnr_avg
from pymatgen.analysis.defects.thermo import (
    Composition,
    ComputedEntry,
    DefectEntry,
    FormationEnergyDiagram,
    MultiFormationEnergyDiagram,
    ensure_stable_bulk,
    get_lower_envelope,
    get_transitions,
    plot_formation_energy_diagrams
)


def test_lower_envelope():
    # Test the lower envelope and transition code with a simple example
    lines = [[4, 12], [-1, 3], [-5, 4], [-2, 1], [3, 8], [-4, 14], [2, 12], [3, 8]]
    lower_envelope_ref = [
        (4, 12),
        (3, 8),
        (-2, 1),
        (-5, 4),
    ]  # answer from visual inspection (ordered)
    transitions_ref = [(-4, -4), (-1.4, 3.8), (1, -1)]
    lower_envelope = get_lower_envelope(lines)
    assert lower_envelope == lower_envelope_ref
    assert get_transitions(lower_envelope, -5, 2) == [(-5, -8)] + transitions_ref + [
        (2, -6)
    ]


def test_defect_entry(defect_entries_Mg_Ga):
    defect_entries, plot_data = defect_entries_Mg_Ga

    def_entry = defect_entries[0]
    assert def_entry.corrections["freysoldt"] == pytest.approx(0.00, abs=1e-4)

    def_entry = defect_entries[-2]
    assert def_entry.corrections["freysoldt"] > 0

    def_entry = defect_entries[1]
    assert def_entry.corrections["freysoldt"] > 0

    # test that the plotting code runs
    plot_plnr_avg(plot_data[0][1])
    plot_plnr_avg(defect_entries[1].correction_metadata["freysoldt"][1])

    vr1 = plot_data[0][1]["pot_plot_data"]["Vr"]
    vr2 = defect_entries[0].correction_metadata["freysoldt"][1]["pot_plot_data"]["Vr"]
    assert np.allclose(vr1, vr2)


def test_formation_energy(data_Mg_Ga, defect_entries_Mg_Ga, stable_entries_Mg_Ga_N):
    bulk_vasprun = data_Mg_Ga["bulk_sc"]["vasprun"]
    bulk_bs = bulk_vasprun.get_band_structure()
    vbm = bulk_bs.get_vbm()["energy"]
    bulk_entry = bulk_vasprun.get_computed_entry(inc_structure=False)
    defect_entries, plot_data = defect_entries_Mg_Ga

    def_ent_list = list(defect_entries.values())

    fed = FormationEnergyDiagram(
        bulk_entry=bulk_entry,
        defect_entries=def_ent_list,
        vbm=vbm,
        pd_entries=stable_entries_Mg_Ga_N,
        inc_inf_values=True,
    )
    assert len(fed.chempot_limits) == 5

    fed = FormationEnergyDiagram(
        bulk_entry=bulk_entry,
        defect_entries=def_ent_list,
        vbm=vbm,
        pd_entries=stable_entries_Mg_Ga_N,
        inc_inf_values=False,
    )
    assert len(fed.chempot_limits) == 3

    # check that the shape of the formation energy diagram does not change
    cp_dict = fed.chempot_limits[0]
    form_en = np.array(fed.get_transitions(cp_dict, 0, 5))
    x_ref = form_en[:, 0]
    y_ref = form_en[:, 1]
    y_ref = y_ref - y_ref.min()

    for point in fed.chempot_limits:
        form_en = np.array(fed.get_transitions(point, 0, 5))
        x = form_en[:, 0]
        y = form_en[:, 1]
        y = y - y.min()
        assert np.allclose(x, x_ref)
        assert np.allclose(y, y_ref)

    # test the constructor with materials project phase diagram
    atomic_entries = list(
        filter(lambda x: len(x.composition.elements) == 1, stable_entries_Mg_Ga_N)
    )
    pd = PhaseDiagram(stable_entries_Mg_Ga_N)
    fed = FormationEnergyDiagram.with_atomic_entries(
        bulk_entry=bulk_entry,
        defect_entries=def_ent_list,
        atomic_entries=atomic_entries,
        vbm=vbm,
        inc_inf_values=False,
        phase_diagram=pd,
    )
    assert len(fed.chempot_limits) == 3

    # Create a fake defect entry independent of the test data
    fake_defect_entry = defect_entries[0]
    fake_defect_entry.sc_entry._energy = bulk_entry.energy + 1
    fake_defect_entry.charge_state = 0
    for p in pd.stable_entries:
        p._energy = 0
    fed = FormationEnergyDiagram(
        bulk_entry=bulk_entry,
        defect_entries=[fake_defect_entry],
        vbm=vbm,
        pd_entries=pd.stable_entries,
        inc_inf_values=False,
    )
    assert fed.get_formation_energy(
        fermi_level=vbm,
        chempot_dict={e: 0 for e in def_ent_list[0].defect.element_changes},
    ) == pytest.approx(1)
    assert fed.get_concentration(
        fermi_level=vbm,
        chempots={e: 0 for e in def_ent_list[0].defect.element_changes},
        temperature=300,
    ) == pytest.approx(2 * 1.5875937551666035e-17)


def test_multi(data_Mg_Ga, defect_entries_Mg_Ga, stable_entries_Mg_Ga_N):
    bulk_vasprun = data_Mg_Ga["bulk_sc"]["vasprun"]
    bulk_dos = bulk_vasprun.complete_dos
    _, vbm = bulk_dos.get_cbm_vbm()
    bulk_entry = bulk_vasprun.get_computed_entry(inc_structure=False)
    defect_entries, plot_data = defect_entries_Mg_Ga
    def_ent_list = list(defect_entries.values())

    with pytest.raises(
        ValueError,
        match="Defects are not of same type! Use MultiFormationEnergyDiagram for multiple defect types",
    ):
        inter = Interstitial(
            structure=defect_entries[0].defect.structure,
            site=PeriodicSite(
                "H", [0, 0, 0], defect_entries[0].defect.structure.lattice
            ),
        )
        fake_defect_entry = DefectEntry(
            defect=inter, sc_entry=defect_entries[0].sc_entry, charge_state=0
        )
        FormationEnergyDiagram(
            bulk_entry=bulk_entry,
            defect_entries=def_ent_list + [fake_defect_entry],
            vbm=vbm,
            pd_entries=stable_entries_Mg_Ga_N,
            inc_inf_values=False,
        )

    fed = FormationEnergyDiagram(
        bulk_entry=bulk_entry,
        defect_entries=def_ent_list,
        vbm=vbm,
        pd_entries=stable_entries_Mg_Ga_N,
        inc_inf_values=False,
    )
    mfed = MultiFormationEnergyDiagram(formation_energy_diagrams=[fed])
    ef = mfed.solve_for_fermi_level(
        chempots=mfed.chempot_limits[0], temperature=300, dos=bulk_dos
    )
    assert ef > 0

    # test the constructor with materials project phase diagram
    atomic_entries = list(
        filter(lambda x: len(x.composition.elements) == 1, stable_entries_Mg_Ga_N)
    )
    pd = PhaseDiagram(stable_entries_Mg_Ga_N)
    mfed = MultiFormationEnergyDiagram.with_atomic_entries(
        bulk_entry=bulk_entry,
        defect_entries=def_ent_list,
        atomic_entries=atomic_entries,
        phase_diagram=pd,
        vbm=vbm,
    )
    assert len(mfed.formation_energy_diagrams) == 1


def test_formation_from_directory(test_dir, stable_entries_Mg_Ga_N, defect_Mg_Ga):
    sc_dir = test_dir / "Mg_Ga"
    qq = []
    for q in [-1, 0, 1]:
        qq.append(q)
        dmap = {"bulk": sc_dir / "bulk_sc"}
        dmap.update(zip(qq, map(lambda x: sc_dir / f"q={x}", qq)))
        assert len(dmap) == len(qq) + 1
        fed = FormationEnergyDiagram.with_directories(
            directory_map=dmap,
            defect=defect_Mg_Ga,
            pd_entries=stable_entries_Mg_Ga_N,
            dielectric=10,
        )
        trans = fed.get_transitions(fed.chempot_limits[1], x_min=-100, x_max=100)
        assert len(trans) == 1 + len(qq)


<<<<<<< HEAD
def test_plotter(data_Mg_Ga, defect_entries_Mg_Ga, stable_entries_Mg_Ga_N):
    bulk_vasprun = data_Mg_Ga["bulk_sc"]["vasprun"]
    bulk_dos = bulk_vasprun.complete_dos
    _, vbm = bulk_dos.get_cbm_vbm()
    bulk_entry = bulk_vasprun.get_computed_entry(inc_structure=False)
    defect_entries, _ = defect_entries_Mg_Ga
    def_ent_list = list(defect_entries.values())

    fed = FormationEnergyDiagram(
        bulk_entry=bulk_entry,
        defect_entries=def_ent_list,
        vbm=vbm,
        pd_entries=stable_entries_Mg_Ga_N,
        inc_inf_values=False,
    )
    axis = plot_formation_energy_diagrams(fed, chempots=fed.chempot_limits[0], show=False, xlim=[0, 2], ylim=[0,4])
    mfed = MultiFormationEnergyDiagram(formation_energy_diagrams=[fed])
    plot_formation_energy_diagrams(
        mfed, chempots=fed.chempot_limits[0], show=True, xlim=[0, 2], ylim=[0,4],
        axis=axis, legend_prefix="test", linestyle='--', line_alpha=1, linewidth=1
        )
=======
def test_ensure_stable_bulk(stable_entries_Mg_Ga_N):
    entries = stable_entries_Mg_Ga_N
    pd = PhaseDiagram(stable_entries_Mg_Ga_N)
    bulk_comp = Composition("GaN")
    fake_bulk_ent = ComputedEntry(bulk_comp, energy=pd.get_hull_energy(bulk_comp) + 2)
    # removed GaN from the stable entries
    entries = list(
        filter(lambda x: x.composition.reduced_formula != "GaN", stable_entries_Mg_Ga_N)
    )
    pd1 = PhaseDiagram(entries + [fake_bulk_ent])
    assert "GaN" not in [e.composition.reduced_formula for e in pd1.stable_entries]
    pd2 = ensure_stable_bulk(pd, fake_bulk_ent)
    assert "GaN" in [e.composition.reduced_formula for e in pd2.stable_entries]
>>>>>>> 72ec88a5
<|MERGE_RESOLUTION|>--- conflicted
+++ resolved
@@ -212,29 +212,6 @@
         assert len(trans) == 1 + len(qq)
 
 
-<<<<<<< HEAD
-def test_plotter(data_Mg_Ga, defect_entries_Mg_Ga, stable_entries_Mg_Ga_N):
-    bulk_vasprun = data_Mg_Ga["bulk_sc"]["vasprun"]
-    bulk_dos = bulk_vasprun.complete_dos
-    _, vbm = bulk_dos.get_cbm_vbm()
-    bulk_entry = bulk_vasprun.get_computed_entry(inc_structure=False)
-    defect_entries, _ = defect_entries_Mg_Ga
-    def_ent_list = list(defect_entries.values())
-
-    fed = FormationEnergyDiagram(
-        bulk_entry=bulk_entry,
-        defect_entries=def_ent_list,
-        vbm=vbm,
-        pd_entries=stable_entries_Mg_Ga_N,
-        inc_inf_values=False,
-    )
-    axis = plot_formation_energy_diagrams(fed, chempots=fed.chempot_limits[0], show=False, xlim=[0, 2], ylim=[0,4])
-    mfed = MultiFormationEnergyDiagram(formation_energy_diagrams=[fed])
-    plot_formation_energy_diagrams(
-        mfed, chempots=fed.chempot_limits[0], show=True, xlim=[0, 2], ylim=[0,4],
-        axis=axis, legend_prefix="test", linestyle='--', line_alpha=1, linewidth=1
-        )
-=======
 def test_ensure_stable_bulk(stable_entries_Mg_Ga_N):
     entries = stable_entries_Mg_Ga_N
     pd = PhaseDiagram(stable_entries_Mg_Ga_N)
@@ -247,5 +224,4 @@
     pd1 = PhaseDiagram(entries + [fake_bulk_ent])
     assert "GaN" not in [e.composition.reduced_formula for e in pd1.stable_entries]
     pd2 = ensure_stable_bulk(pd, fake_bulk_ent)
-    assert "GaN" in [e.composition.reduced_formula for e in pd2.stable_entries]
->>>>>>> 72ec88a5
+    assert "GaN" in [e.composition.reduced_formula for e in pd2.stable_entries]